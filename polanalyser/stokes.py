from typing import List
import warnings
import numpy as np
import numpy.typing as npt
from .mueller import polarizer


def calcStokes(intensities: npt.ArrayLike, muellers: npt.ArrayLike) -> np.ndarray:
    """Calculate stokes parameters from measured intensities and mueller matrices

    Parameters
    ----------
    intensity_list : ArrayLike
        Intensities (N, *)
    mueller_list : ArrayLike
        Mueller matrices (N, 3, 3) or (N, 4, 4), or Stokes vectors (N, 3) or (N, 4). If the shape is (N,), this function treats as the angles of linear polarizer.

    Returns
    -------
    stokes : np.ndarray
        Calculated stokes parameters

    Examples
    --------
    Calculate the unknown stokes parameters from the measured intensity with a rotating polarizer

    >>> stokes = np.array([1.0, 0.1, -0.3])  # Unknown stokes parameters (without circular polarization)
    >>> intensity_list = []
    >>> mueller_list = []
    >>> for angle in np.deg2rad([0, 45, 90, 135]):
    ...     mueller = pa.polarizer(angle)[:3, :3]
    ...     intensity = (mueller @ stokes)[0]
    ...     intensity_list.append(intensity)
    ...     mueller_list.append(mueller)
    >>> stokes_pred = pa.calcStokes(intensity_list, mueller_list)
    >>> stokes_pred
    [1.0, 0.1, -0.3]
    >>> np.allclose(stokes, stokes_pred)
    True

    Calculate the unknown stokes parameters from the measured intensity with QWP and polarizer

    >>> stokes = np.array([1.0, 0.1, -0.3, 0.01])  # Unknown stokes parameters
    >>> intensity_list = []
    >>> mueller_list = []
    >>> for angle in np.deg2rad([0.0, 22.5, 45.0, 67.5]):
    ...     mueller = pa.polarizer(0) @ pa.qwp(angle)
    ...     intensity = (mueller @ stokes)[0]
    ...     intensity_list.append(intensity)
    ...     mueller_list.append(mueller)
    >>> stokes_pred = pa.calcStokes(intensity_list, mueller_list)
    >>> stokes_pred
    [1.0, 0.1, -0.3, 0.01]
    >>> np.allclose(stokes, stokes_pred)
    True
    """
    # Convert ArrayLike object to np.ndarray
    intensities = np.array(intensities)  # (N, *)
    muellers = np.array(muellers)  # (N, *)

    # If the shape of `muellers` is a 1D array (each element is scalar), this function treats `muellers` as the angles of a linear polarizer.
    if muellers.ndim == 1:
        polarizer_angles = muellers
        return calcLinearStokes(intensities, polarizer_angles)

    # Check the number of elements
    if len(intensities) != len(muellers):
        raise ValueError(f"The number of elements must be same, not {len(intensities)} != {len(muellers)}")

    # In case of stokes vector (N, 3) or (N, 4), expand the axis for later matrix manipulation
    if muellers.ndim == 2:  # (N, 3) or (N, 4) -> (N, 1, 3) or (N, 1, 4)
        muellers = muellers[:, np.newaxis, :]

    # Move the axis of the number of elements to the last axis
    intensities = np.moveaxis(intensities, 0, -1)  # (*, N)
    muellers = np.moveaxis(muellers, 0, -1)  # (*, N, 3) or (*, N, 4)

    # Calculate
    A = muellers[0].T  # [m00, m01, m02] (N, 3) or [m01, m02, m03, m04] (N, 4)
    A_pinv = np.linalg.pinv(A)  # (3, N) or (N, 4)
    stokes = np.tensordot(A_pinv, intensities, axes=(1, -1))  # (3, *) or (4, *)
    stokes = np.moveaxis(stokes, 0, -1)  # (*, 3) or (*, 4)
    return stokes


def calcLinearStokes(intensities: npt.ArrayLike, polarizer_angles: npt.ArrayLike) -> np.ndarray:
    """Calculate only linear polarization stokes parameters from measured intensities and linear polarizer angle

    Parameters
    ----------
    intensities : ArrayLike
        Intensities (N, *)
    angles : ArrayLike
        Polarizer angles (N,) in radian

    Returns
    -------
    stokes : np.ndarray
        Calculated stokes parameters
    """
    muellers = [polarizer(angle)[:3, :3] for angle in polarizer_angles]
    return calcStokes(intensities, muellers)


def _movelastaxis(a: np.ndarray, source: int) -> np.ndarray:
    """Equivalent to `np.moveaxis(a, source, -1)` but does not move the axis if source is -1"""
    if source != -1:
        a = np.moveaxis(a, source, -1)
    return a


def cvtStokesToImax(stokes: np.ndarray, axis: int = -1) -> np.ndarray:
    """Convert stokes parameters to Imax (maximum value when rotating the linear polarizer)

    Parameters
    ----------
    stokes : np.ndarray
        Stokes parameters
    axis : int, optional
        Axis of the stokes channel, by default -1

    Returns
    -------
    i_max : np.ndarray
        Imax
    """
    stokes = _movelastaxis(stokes, axis)
    s0 = stokes[..., 0]
    s1 = stokes[..., 1]
    s2 = stokes[..., 2]
    return (s0 + np.sqrt(s1**2 + s2**2)) * 0.5


def cvtStokesToImin(stokes: np.ndarray, axis: int = -1) -> np.ndarray:
    """Convert stokes parameters to Imin (minimum value when rotating the linear polarizer)

    Parameters
    ----------
    stokes : np.ndarray
        Stokes parameters
    axis : int, optional
        Axis of the stokes channel, by default -1

    Returns
    -------
    i_min : np.ndarray
        Imin
    """
    stokes = _movelastaxis(stokes, axis)
    s0 = stokes[..., 0]
    s1 = stokes[..., 1]
    s2 = stokes[..., 2]
    return (s0 - np.sqrt(s1**2 + s2**2)) * 0.5


def cvtStokesToDoLP(stokes: np.ndarray, axis: int = -1) -> np.ndarray:
    """Convert stokes parameters to DoLP (Degree of Linear Polarization)

    Parameters
    ----------
    stokes : np.ndarray
        Stokes parameters
    axis : int, optional
        Axis of the stokes channel, by default -1

    Returns
    -------
    DoLP : np.ndarray
        DoLP ∈ [0, 1]
    """
    stokes = _movelastaxis(stokes, axis)
    s0 = stokes[..., 0]
    s1 = stokes[..., 1]
    s2 = stokes[..., 2]
    return np.sqrt(s1**2 + s2**2) / s0


def cvtStokesToAoLP(stokes: np.ndarray, axis: int = -1) -> np.ndarray:
    """Convert stokes parameters to AoLP (Angle of Linear Polarization)

    Parameters
    ----------
    stokes : np.ndarray
        Stokes parameters
    axis : int, optional
        Axis of the stokes channel, by default -1

    Returns
    -------
    AoLP : np.ndarray
        AoLP ∈ [0, np.pi]
    """
    stokes = _movelastaxis(stokes, axis)
    s1 = stokes[..., 1]
    s2 = stokes[..., 2]
    return np.mod(0.5 * np.arctan2(s2, s1), np.pi)


def cvtStokesToIntensity(stokes: np.ndarray, axis: int = -1) -> np.ndarray:
    """Convert stokes parameters to intensity (same as s0 component)

    Parameters
    ----------
    stokes : np.ndarray
        Stokes parameters
    axis : int, optional
        Axis of the stokes channel, by default -1

    Returns
    -------
    intensity : np.ndarray
        Intensity
    """
    stokes = _movelastaxis(stokes, axis)
    s0 = stokes[..., 0]
    return s0


def cvtStokesToDiffuse(stokes: np.ndarray, axis: int = -1) -> np.ndarray:
    """Convert stokes parameters to diffuse

    Parameters
    ----------
    stokes : np.ndarray
        Stokes parameters
    axis : int, optional
        Axis of the stokes channel, by default -1

    Returns
    -------
    diffuse : np.ndarray
        Diffuse
    """
    Imin = cvtStokesToImin(stokes, axis)
    return Imin


def cvtStokesToSpecular(stokes: np.ndarray, axis: int = -1) -> np.ndarray:
    """Convert stokes parameters to specular

    Parameters
    ----------
    stokes : np.ndarray
        Stokes parameters
    axis : int, optional
        Axis of the stokes channel, by default -1

    Returns
    -------
    specular : np.ndarray
        Specular
    """
    stokes = _movelastaxis(stokes, axis)
    s1 = stokes[..., 1]
    s2 = stokes[..., 2]
    return np.sqrt(s1**2 + s2**2)  # same as Imax - Imin


def cvtStokesToDoP(stokes: np.ndarray, axis: int = -1) -> np.ndarray:
    """Convert stokes parameters to DoP (Degree of Polarization)

    Parameters
    ----------
    stokes : np.ndarray
        Stokes parameters
    axis : int, optional
        Axis of the stokes channel, by default -1

    Returns
    -------
    DoP : np.ndarray
        DoP ∈ [0, 1]
    """
    stokes = _movelastaxis(stokes, axis)
    s0 = stokes[..., 0]
    s1 = stokes[..., 1]
    s2 = stokes[..., 2]
    s3 = stokes[..., 3]
    return np.sqrt(s1**2 + s2**2 + s3**2) / s0


def cvtStokesToEllipticityAngle(stokes: np.ndarray, axis: int = -1) -> np.ndarray:
    """Convert stokes parameters to ellipticity angle

    Parameters
    ----------
    stokes : np.ndarray
        Stokes parameters
    axis : int, optional
        Axis of the stokes channel, by default -1

    Returns
    -------
    EllipticityAngle : np.ndarray
        ellipticity angle ∈ [-pi/4, pi/4]
    """
    stokes = _movelastaxis(stokes, axis)
    s1 = stokes[..., 1]
    s2 = stokes[..., 2]
    s3 = stokes[..., 3]
    return 0.5 * np.arctan2(s3, np.sqrt(s1**2 + s2**2))


def cvtStokesToDoCP(stokes: np.ndarray, axis: int = -1) -> np.ndarray:
    """Convert stokes parameters to DoCP (Degree of Circular Polarization)

    Parameters
    ----------
    stokes : np.ndarray
        Stokes parameters
    axis : int, optional
        Axis of the stokes channel, by default -1

    Returns
    -------
    DoCP : np.ndarray
        DoCP ∈ [0, 1]
    """
<<<<<<< HEAD
    stokes = _movelastaxis(stokes, axis)
=======
    warnings.warn("The definition of the DoCP will be changed in the future update. If you want to use the new definition, please reinstall the polanalyser with the following command:\n $ pip install git+https://github.com/elerac/polanalyser.git@next\n", FutureWarning)

>>>>>>> 28a9409b
    s0 = stokes[..., 0]
    s3 = stokes[..., 3]
    return np.abs(s3) / s0<|MERGE_RESOLUTION|>--- conflicted
+++ resolved
@@ -1,5 +1,3 @@
-from typing import List
-import warnings
 import numpy as np
 import numpy.typing as npt
 from .mueller import polarizer
@@ -316,12 +314,7 @@
     DoCP : np.ndarray
         DoCP ∈ [0, 1]
     """
-<<<<<<< HEAD
-    stokes = _movelastaxis(stokes, axis)
-=======
-    warnings.warn("The definition of the DoCP will be changed in the future update. If you want to use the new definition, please reinstall the polanalyser with the following command:\n $ pip install git+https://github.com/elerac/polanalyser.git@next\n", FutureWarning)
-
->>>>>>> 28a9409b
+    stokes = _movelastaxis(stokes, axis)
     s0 = stokes[..., 0]
     s3 = stokes[..., 3]
     return np.abs(s3) / s0